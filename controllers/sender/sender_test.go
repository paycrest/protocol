--- conflicted
+++ resolved
@@ -37,80 +37,7 @@
 	networkIdentifier string
 }{}
 
-<<<<<<< HEAD
-=======
-func createPaymentOrder(t *testing.T, router *gin.Engine) {
-	// Fetch network from db
-	network, err := db.Client.Network.
-		Query().
-		Where(network.IdentifierEQ(testCtx.networkIdentifier)).
-		Only(context.Background())
-	assert.NoError(t, err)
-
-	r := rand.New(rand.NewSource(int64(new(maphash.Hash).Sum64())))
-
-	payload := map[string]interface{}{
-		"amount":  "100",
-		"token":   testCtx.token.Symbol,
-		"rate":    "750",
-		"network": network.Identifier,
-		"recipient": map[string]interface{}{
-			"institution":       "ABNGNGLA",
-			"accountIdentifier": "1234567890",
-			"accountName":       "John Doe",
-			"memo":              "Shola Kehinde - rent for May 2021",
-		},
-		"label":     fmt.Sprintf("%d", r.Intn(100000)),
-		"timestamp": time.Now().Unix(),
-	}
-
-	signature := token.GenerateHMACSignature(payload, testCtx.apiKeySecret)
-
-	headers := map[string]string{
-		"Authorization": "HMAC " + testCtx.apiKey.ID.String() + ":" + signature,
-	}
-
-	res, err := test.PerformRequest(t, "POST", "/orders", payload, headers, router)
-	assert.NoError(t, err)
-
-	// Assert the response body
-	assert.Equal(t, http.StatusCreated, res.Code)
-
-	var response types.Response
-	err = json.Unmarshal(res.Body.Bytes(), &response)
-	assert.NoError(t, err)
-	assert.Equal(t, "Payment order initiated successfully", response.Message)
-	data, ok := response.Data.(map[string]interface{})
-	assert.True(t, ok, "response.Data is not of type map[string]interface{}")
-	assert.NotNil(t, data, "response.Data is nil")
-
-	assert.Equal(t, data["amount"], payload["amount"])
-	assert.Equal(t, data["network"], payload["network"])
-	assert.NotEmpty(t, data["validUntil"])
-
-	// Parse the payment order ID string to uuid.UUID
-	paymentOrderUUID, err := uuid.Parse(data["id"].(string))
-	assert.NoError(t, err)
-
-	// Query the database for the payment order
-	paymentOrder, err := db.Client.PaymentOrder.
-		Query().
-		Where(paymentorder.IDEQ(paymentOrderUUID)).
-		WithRecipient().
-		Only(context.Background())
-	assert.NoError(t, err)
-
-	testCtx.paymentOrderUUID = paymentOrderUUID
-	assert.NotNil(t, paymentOrder.Edges.Recipient)
-	assert.Equal(t, paymentOrder.Edges.Recipient.AccountIdentifier, payload["recipient"].(map[string]interface{})["accountIdentifier"])
-	assert.Equal(t, paymentOrder.Edges.Recipient.Memo, payload["recipient"].(map[string]interface{})["memo"])
-	assert.Equal(t, paymentOrder.Edges.Recipient.AccountName, payload["recipient"].(map[string]interface{})["accountName"])
-	assert.Equal(t, paymentOrder.Edges.Recipient.Institution, payload["recipient"].(map[string]interface{})["institution"])
-	assert.Equal(t, data["senderFee"], "0.666667")
-	assert.Equal(t, data["transactionFee"], network.Fee.Add(paymentOrder.Amount.Mul(decimal.NewFromFloat(0.001))).String()) // 0.1% protocol fee
-}
-
->>>>>>> 6017d4fd
+
 func setup() error {
 	// Set up test data
 	user, err := test.CreateTestUser(nil)
